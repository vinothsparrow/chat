/******************************************************************************
 *
 *  Description :
 *    An isolated communication channel (chat room, 1:1 conversation) for
 *    usualy multiple users. There is no communication across topics.
 *
 *****************************************************************************/

package main

import (
	"encoding/json"
	"errors"
	"log"
	"time"

	"github.com/tinode/chat/server/push"
	"github.com/tinode/chat/server/store"
	"github.com/tinode/chat/server/store/types"
)

const UA_TIMER_DELAY = time.Second * 5

// Maximum number of SeqIds to pass in a list
const MAX_SEQ_COUNT = 128

// Topic: an isolated communication channel
type Topic struct {
	// Еxpanded/unique name of the topic.
	name string
	// For single-user topics session-specific topic name, such as 'me', otherwise the same as 'name'.
	original string

	// Topic category
	cat types.TopicCat

	// TODO(gene): currenctly unused
	// If isProxy == true, the actual topic is hosted by another cluster member.
	// The topic should:
	// 1. forward all messages to master
	// 2. route replies from the master to sessions.
	// 3. disconnect sessions at master's request.
	// 4. shut down the topic at master's request.
	isProxy bool

	// Time when the topic was first created
	created time.Time
	// Time when the topic was last updated
	updated time.Time

	// Server-side ID of the last data message
	lastId int
	// If messages were hard-deleted, the ID of the last deleted meassage
	clearId int

	// Last published userAgent ('me' topic only)
	userAgent string

	// User ID of the topic owner/creator. Could be zero.
	owner types.Uid

	// Default access mode
	accessAuth types.AccessMode
	accessAnon types.AccessMode

	// Topic's public data
	public interface{}

	// Topic's per-subscriber data
	perUser map[types.Uid]perUserData
	// User's contact list (not nil for 'me' topic only).
	// The map keys are UserIds for P2P topics and grpXXX for group topics.
	perSubs map[string]perSubsData

	// Sessions attached to this topic
	sessions map[*Session]bool

	// Inbound {data} and {pres} messages from sessions or other topics, already converted to SCM. Buffered = 256
	broadcast chan *ServerComMessage

	// Channel for receiving {get}/{set} requests, buffered = 32
	meta chan *metaReq

	// Subscribe requests from sessions, buffered = 32
	reg chan *sessionJoin

	// Unsubscribe requests from sessions, buffered = 32
	unreg chan *sessionLeave

	// Track the most active sessions to report User Agent changes. Buffered = 32
	uaChange chan string

	// Channel to terminate topic  -- either the topic is deleted or system is being shut down. Buffered = 1.
	exit chan *shutDown
}

// perUserData holds topic's cache of per-subscriber data
type perUserData struct {
	// Timestamps when the subscription was created and updated
	created time.Time
	updated time.Time

	online int

	// Last t.lastId reported by user through {pres} as received or read
	recvId int
	readId int
	// Greatest ID of a soft-deleted message
	clearId int

	private interface{}
	// cleared     time.Time // time, when the topic was cleared by the user
	modeWant  types.AccessMode
	modeGiven types.AccessMode
	// P2p only:
	public interface{}
}

// perSubsData holds user's (on 'me' topic) cache of subscription data
type perSubsData struct {
	online bool
	// Uid of the other user for P2P topics, otherwise 0
	with types.Uid
}

// Session wants to leave the topic
type sessionLeave struct {
	// Session which initiated the request
	sess *Session
	// Leave and unsubscribe
	unsub bool
	// Topic to report success of failure on
	topic string
	// ID of originating request, if any
	reqId string
}

type shutDown struct {
	// Channel to report back completion of topic shutdown. Could be nil
	done chan<- bool
	// Topic is being deleted as opposite to total system shutdown
	del bool
}

type pushReceipt struct {
	rcpt   *push.Receipt
	uidMap map[types.Uid]int
}

func (t *Topic) run(hub *Hub) {

	log.Printf("Topic started: '%s'", t.name)

	keepAlive := TOPICTIMEOUT // TODO(gene): read keepalive value from the command line
	killTimer := time.NewTimer(time.Hour)
	killTimer.Stop()

	// 'me' only
	var uaTimer *time.Timer
	var currentUA string
	uaTimer = time.NewTimer(time.Minute)
	uaTimer.Stop()

	for {
		select {
		case sreg := <-t.reg:
			// Request to add a conection to this topic

			// The topic is alive, so stop the kill timer, if it's ticking. We don't want the topic to die
			// while processing the call
			killTimer.Stop()

			if err := t.handleSubscription(hub, sreg); err == nil {
				// give a broadcast channel to the connection (.read)
				// give channel to use when shutting down (.done)
				sreg.sess.subs[t.name] = &Subscription{
					broadcast: t.broadcast,
					done:      t.unreg,
					meta:      t.meta,
					uaChange:  t.uaChange}

				t.sessions[sreg.sess] = true

			} else if len(t.sessions) == 0 {
				// Failed to subscribe, the topic is still inactive
				killTimer.Reset(keepAlive)
			}
		case leave := <-t.unreg:
			// Remove connection from topic; session may continue to function

			if leave.unsub {
				// User wants to leave and unsubscribe.
				if err := t.replyLeaveUnsub(hub, leave.sess, leave.reqId, leave.topic); err != nil {
					log.Panicln(err)
					continue
				}

			} else {
				now := time.Now().UTC().Round(time.Millisecond)

				// Just leaving the topic without unsubscribing
				delete(t.sessions, leave.sess)

				pud := t.perUser[leave.sess.uid]
				pud.online--
				if t.cat == types.TopicCat_Me {
					mrs := t.mostRecentSession()
					if mrs == nil {
						// Last session
						mrs = leave.sess
					} else {
						// Change UA to the most recent live session and announce it. Don't block.
						select {
						case t.uaChange <- mrs.userAgent:
						default:
						}
					}
					// Update user's last online timestamp & user agent
					if err := store.Users.UpdateLastSeen(mrs.uid, mrs.userAgent, now); err != nil {
						log.Println(err)
					}
				} else if t.cat == types.TopicCat_Grp && pud.online == 0 {
					t.presPubChange(leave.sess.uid, "off")
				}

				t.perUser[leave.sess.uid] = pud

				if leave.reqId != "" {
					leave.sess.queueOut(NoErr(leave.reqId, leave.topic, now))
				}
			}

			// If there are no more subscriptions to this topic, start a kill timer
			if len(t.sessions) == 0 {
				killTimer.Reset(keepAlive)
			}

		case msg := <-t.broadcast:
			// Content message intended for broadcasting to recepients

			var pushRcpt *pushReceipt

			if msg.Data != nil {
				from := types.ParseUserId(msg.Data.From)

				// msg.sessFrom is not nil when the message originated at the client.
				// for internally generated messages, like invites, the akn is nil
				if msg.sessFrom != nil {
					userData := t.perUser[from]
					if userData.modeWant&userData.modeGiven&types.ModePub == 0 {
						msg.sessFrom.queueOut(ErrPermissionDenied(msg.id, t.original, msg.timestamp))
						continue
					}
				}

				if err := store.Messages.Save(&types.Message{
					ObjHeader: types.ObjHeader{CreatedAt: msg.Data.Timestamp},
					SeqId:     t.lastId + 1,
					Topic:     t.name,
					From:      from.String(),
					Head:      msg.Data.Head,
					Content:   msg.Data.Content}); err != nil {

					log.Printf("topic[%s].run: failed to save message: %v", t.name, err)
					msg.sessFrom.queueOut(ErrUnknown(msg.id, t.original, msg.timestamp))

					continue
				}

				t.lastId++
				msg.Data.SeqId = t.lastId

				if msg.id != "" {
					reply := NoErrAccepted(msg.id, t.original, msg.timestamp)
					reply.Ctrl.Params = map[string]int{"seq": t.lastId}
					msg.sessFrom.queueOut(reply)
				}

				pushRcpt = t.makePushReceipt(msg.Data)

				t.presPubMessageSent(t.lastId)

			} else if msg.Pres != nil {
				log.Printf("topic[%s].run: pres.src='%s' pres.with='%s' what='%s'", t.name, msg.Pres.Src, msg.Pres.With, msg.Pres.What)
				t.presProcReq(msg.Pres.Src, msg.Pres.With, (msg.Pres.What == "on"), msg.Pres.wantReply)
				if t.original != msg.Pres.Topic {
					// This is just a request for status, don't forward it to sessions
					continue
				}
			} else if msg.Info != nil {
				if msg.Info.SeqId > t.lastId {
					// Skip bogus read notification
					continue
				}

				if msg.Info.What == "read" || msg.Info.What == "recv" {
					uid := types.ParseUserId(msg.Info.From)
					pud := t.perUser[uid]
					var read, recv int
					if msg.Info.What == "read" {
						if msg.Info.SeqId > pud.readId {
							pud.readId = msg.Info.SeqId
							read = pud.readId
						} else {
							// No need to report stale or bogus read status
							continue
						}
					} else if msg.Info.What == "recv" {
						if msg.Info.SeqId > pud.recvId {
							pud.recvId = msg.Info.SeqId
							recv = pud.recvId
						} else {
							continue
						}
					}

					if pud.readId > pud.recvId {
						pud.recvId = pud.readId
						recv = pud.recvId
					}

					if err := store.Subs.Update(t.name, uid,
						map[string]interface{}{
							"RecvSeqId": pud.recvId,
							"ReadSeqId": pud.readId}); err != nil {

						log.Printf("topic[%s].run: failed to update SeqRead/Recv counter: %v", t.name, err)
						continue
					}

					t.presPubMessageCount(msg.sessSkip, nil, 0, recv, read)

					t.perUser[uid] = pud
				}
			}

			// Broadcast the message. Only {data}, {pres}, {info} are broadcastable.
			// {meta} and {ctrl} are sent to the session only
			if msg.Data != nil || msg.Pres != nil || msg.Info != nil {

				var packet, _ = json.Marshal(msg)
				for sess := range t.sessions {
					if sess == msg.sessSkip {
						continue
					}

					select {
					case sess.send <- packet:
						// Update device map with the device ID which
						if pushRcpt != nil {
							i, ok := pushRcpt.uidMap[sess.uid]
							if ok {
								pushRcpt.rcpt.To[i].Delieved++
								if sess.deviceId != "" {
									pushRcpt.rcpt.To[i].Devices = append(pushRcpt.rcpt.To[i].Devices, sess.deviceId)
								}
							} else {
								log.Printf("data message sent to user who is not subscribed to topic")
							}
						}
					default:
						log.Printf("topic[%s].run: connection stuck, detaching", t.name)
						t.unreg <- &sessionLeave{sess: sess, unsub: false}
					}
				}
				if pushRcpt != nil {
					push.Push(pushRcpt.rcpt)
				}

			} else {
				// TODO(gene): remove this
				log.Panic("topic[%s].run: wrong message type for broadcasting", t.name)
			}

		case meta := <-t.meta:
			log.Printf("topic[%s].run: got meta message '%#+v' %x", t.name, meta, meta.what)

			// Request to get/set topic metadata
			if meta.pkt.Get != nil {
				// Get request
				if meta.what&constMsgMetaDesc != 0 {
					t.replyGetDesc(meta.sess, meta.pkt.Get.Id, false, meta.pkt.Get.Desc)
				}
				if meta.what&constMsgMetaSub != 0 {
					t.replyGetSub(meta.sess, meta.pkt.Get.Id, meta.pkt.Get.Sub)
				}
				if meta.what&constMsgMetaData != 0 {
					t.replyGetData(meta.sess, meta.pkt.Get.Id, meta.pkt.Get.Data)
				}
			} else if meta.pkt.Set != nil {
				// Set request
				if meta.what&constMsgMetaDesc != 0 {
					t.replySetDesc(meta.sess, meta.pkt.Set)
				}
				if meta.what&constMsgMetaSub != 0 {
					t.replySetSub(hub, meta.sess, meta.pkt.Set)
				}

			} else if meta.pkt.Del != nil {
				// Del request
				switch meta.what {
				case constMsgDelMsg:
					t.replyDelMsg(meta.sess, meta.pkt.Del)
				case constMsgDelSub:
					t.replyDelSub(hub, meta.sess, meta.pkt.Del)
				case constMsgDelTopic:
					t.replyDelTopic(hub, meta.sess, meta.pkt.Del)
				}
			}
		case ua := <-t.uaChange:
			// process an update to user agent from one of the sessions
			currentUA = ua
			uaTimer.Reset(UA_TIMER_DELAY)

		case <-uaTimer.C:
			// Publish user agent changes after a delay
			t.presPubUAChange(currentUA)

		case <-killTimer.C:
			// Topic timeout
			log.Println("Topic timeout: ", t.name)
			hub.unreg <- &topicUnreg{topic: t.name}
			if t.cat == types.TopicCat_Me {
				uaTimer.Stop()
				t.presPubMeChange("off", currentUA)
			} else if t.cat == types.TopicCat_Grp {
				t.presPubTopicOnline("off")
			}
			return

		case sd := <-t.exit:
			// Handle two cases: topic is being deleted (del==true) or system shutdown (del==false, done!=nil).
			// FIXME(gene): save lastMessage value;
			if t.cat == types.TopicCat_Grp && sd.del {
				t.presPubTopicOnline("gone")
			}
			// Not publishing online/offline to deleted P2P topics

			// In case of a system shutdown don't bother with notifications.

			// Report completion back to sender, if 'done' is not nil.
			if sd.done != nil {
				sd.done <- true
			}
			return
		}
	}
}

// Session subscribed to a topic, created == true if topic was just created and {pres} needs to be announced
func (t *Topic) handleSubscription(h *Hub, sreg *sessionJoin) error {

	var getWhat = 0
	if sreg.pkt.Get != nil {
		getWhat = parseMsgClientMeta(sreg.pkt.Get.What)
	}

	if err := t.subCommonReply(h, sreg, (getWhat&constMsgMetaDesc != 0)); err != nil {
		return err
	}

	// New P2P topic is a special case. It requires an invite/notification for the second person
	if sreg.created && t.cat == types.TopicCat_P2P {

		log.Println("about to generate invite for ", t.name)
		for uid, pud := range t.perUser {
			if uid != sreg.sess.uid {
				if pud.modeWant&types.ModeBanned != 0 {
					break
				}

				var action types.InviteAction
				if pud.modeWant == types.ModeNone {
<<<<<<< HEAD
					action = types.InvInvite
=======
					action = types.InvInv
>>>>>>> 1771bb1f
				} else {
					action = types.InvUpd
				}
				log.Println("sending invite to ", uid.UserId())
				h.route <- t.makeInvite(uid, uid, sreg.sess.uid, pud.public, action,
					pud.modeWant, pud.modeGiven, nil)
				break
			}
		}
	}

	if sreg.loaded {
		// Load the list of contacts for presence notifications
		if t.cat == types.TopicCat_Me {
			if err := t.loadContacts(sreg.sess.uid); err != nil {
				log.Printf("hub: failed to load contacts for '%s'", t.name)
			}

			t.presPubMeChange("on", sreg.sess.userAgent)

		} else if t.cat == types.TopicCat_Grp {
			t.presPubTopicOnline("on")
		}
		// Not sending presence notifications for P2P topics
	}

	if getWhat&constMsgMetaSub != 0 {
		// Send get.sub response as a separate {meta} packet
		t.replyGetSub(sreg.sess, sreg.pkt.Id, sreg.pkt.Get.Sub)
	}

	if getWhat&constMsgMetaData != 0 {
		// Send get.data response as {data} packets
		t.replyGetData(sreg.sess, sreg.pkt.Id, sreg.pkt.Get.Data)
	}
	return nil
}

// subCommonReply generates a response to a subscription request
func (t *Topic) subCommonReply(h *Hub, sreg *sessionJoin, sendDesc bool) error {
	log.Println("subCommonReply ", t.name)

	var now time.Time
	// For newly created topics report topic creation time.
	if sreg.created {
		now = t.updated
	} else {
		now = time.Now().UTC().Round(time.Millisecond)
	}

	// The topic t is already initialized by the Hub

	var info, private interface{}
	var mode string

	if sreg.pkt.Set != nil {
		if sreg.pkt.Set.Sub != nil {
			if sreg.pkt.Set.Sub.User != "" {
				log.Println("subCommonReply: msg.Sub.Sub.User is ", sreg.pkt.Set.Sub.User)
				sreg.sess.queueOut(ErrMalformed(sreg.pkt.Id, t.original, now))
				return errors.New("user id must not be specified")
			}

			info = sreg.pkt.Set.Sub.Info
			mode = sreg.pkt.Set.Sub.Mode
		}

		if sreg.pkt.Set.Desc != nil && !isNullValue(sreg.pkt.Set.Desc.Private) {
			private = sreg.pkt.Set.Desc.Private
		}
	}
	// Create new subscription or modify an existing one.
	if err := t.requestSub(h, sreg.sess, sreg.pkt.Id, mode, info, private, sreg.loaded); err != nil {
		log.Println("requestSub failed: ", err.Error())
		return err
	}

	pud := t.perUser[sreg.sess.uid]
	pud.online++
	if pud.online == 1 {
		if t.cat == types.TopicCat_Grp {
			// User just joined the topic, announce presence
			log.Printf("subCommonReply: user %s joined grp topic %s", sreg.sess.uid.UserId(), t.name)
			t.presPubChange(sreg.sess.uid, "on")
		}
	}

	t.perUser[sreg.sess.uid] = pud

	resp := NoErr(sreg.pkt.Id, t.original, now)
	// Report access mode.
	resp.Ctrl.Params = map[string]MsgAccessMode{"acs": {
		Given: pud.modeGiven.String(),
		Want:  pud.modeWant.String(),
		Mode:  (pud.modeGiven & pud.modeWant).String()}}
	sreg.sess.queueOut(resp)

	if sendDesc {
		t.replyGetDesc(sreg.sess, sreg.pkt.Id, sreg.created, sreg.pkt.Get.Desc)
	}

	return nil
}

// User requests or updates a self-subscription to a topic
//	h 		- hub
//	sess 	- originating session
//  pktId 	- originating packet Id
//	want	- requested access mode
//	info 	- explanation info given by the requester
//	private	- private value to assign to the subscription
// Handle these cases:
// A. User is trying to subscribe for the first time (no subscription)
// B. User is already subscribed, just joining without changing anything
// C. User is responsing to an earlier invite (modeWant was "N" in subscription)
// D. User is already subscribed, changing modeWant
// E. User is accepting ownership transfer (requesting ownership transfer is not permitted)
func (t *Topic) requestSub(h *Hub, sess *Session, pktId string, want string, info,
	private interface{}, loaded bool) error {

	log.Println("topic.requestSub", t.name)

	now := time.Now().UTC().Round(time.Millisecond)

	// Parse the acess mode requested by the user
	var modeWant types.AccessMode
	var explicitWant bool
	if want != "" {
		log.Println("mode want explicit: ", want)
		modeWant.UnmarshalText([]byte(want))
		explicitWant = true
	}

	// Vars for saving changes to access mode
	var updWant *types.AccessMode
	var updGiven *types.AccessMode

	// Check if it's an attempt at a new subscription to the topic. If so, save it to database
	userData, existingSub := t.perUser[sess.uid]
	if !existingSub {
		// User requested default access mode.
		// modeWant could still be ModeNone if the owner wants to manually approve every request
		if modeWant == types.ModeNone {
			if explicitWant {
				// The operation is invalid - user requested to clear access to topic which makes no sense.
				sess.queueOut(ErrMalformed(pktId, t.original, now))
				return errors.New("attempt to clear topic access")
			}

			modeWant = t.accessAuth
		}

		userData = perUserData{
			private:   private,
			modeGiven: t.accessAuth,
			modeWant:  modeWant,
		}

		// If it's a re-subscription to a p2p topic, set public
		if t.cat == types.TopicCat_P2P {
			// t.perUser contains just one element - other user
			for uid2, _ := range t.perUser {
				if user2, err := store.Users.Get(uid2); err != nil {
					log.Println(err.Error())
					sess.queueOut(ErrUnknown(pktId, t.original, now))
					return err
				} else {
					userData.public = user2.Public
				}
				break
			}
		}

		// Add subscription to database
		sub := &types.Subscription{
			User:      sess.uid.String(),
			Topic:     t.name,
			ModeWant:  userData.modeWant,
			ModeGiven: userData.modeGiven,
			Private:   userData.private,
		}

		if err := store.Subs.Create(sub); err != nil {
			log.Println(err.Error())
			sess.queueOut(ErrUnknown(pktId, t.original, now))
			return err
		}

	} else {
		var ownerChange bool
		// Process update to existing subscription. It could be an incomplete subscription for a new topic.

		// If user did not request a new access mode, copy one from cache
		if !explicitWant && modeWant == types.ModeNone {
			modeWant = userData.modeWant
		}

		if userData.modeGiven.IsOwner() {
			// Check for possible ownership transfer. Handle the following cases:
			// 1. Owner joining the topic without any changes
			// 2. Owner changing own settings
			// 3. Acceptance or rejection of the ownership transfer

			// Make sure the current owner cannot unset the owner flag or ban himself
			if t.owner == sess.uid && (!modeWant.IsOwner() || modeWant.IsBanned()) {
				log.Println("requestSub: owner attempts to unset the owner flag")
				sess.queueOut(ErrPermissionDenied(pktId, t.original, now))
				return errors.New("cannot unset ownership or ban the owner")
			}

			// Ownership transfer
			ownerChange = modeWant.IsOwner() && !userData.modeWant.IsOwner()

			// The owner should be able to grant himself any access permissions
			// If ownership transfer is rejected don't upgrade
			if modeWant.IsOwner() && !userData.modeGiven.Check(modeWant) {
				userData.modeGiven |= modeWant
				updGiven = &userData.modeGiven
			}
		} else if modeWant.IsOwner() {
			// Ownership transfer can only be initiated by the owner
			sess.queueOut(ErrPermissionDenied(pktId, t.original, now))
			return errors.New("non-owner cannot request ownership transfer")
		} else if userData.modeGiven.IsManager() && modeWant.IsManager() {
			// The sharer should be able to grant any permissions except ownership
			if !userData.modeGiven.Check(modeWant & ^types.ModeBanned) {
				userData.modeGiven |= (modeWant & ^types.ModeBanned)
				updGiven = &userData.modeGiven
			}
		}

		// Check if t.accessAuth is different now than at the last attempt to subscribe
		if userData.modeGiven == types.ModeNone && t.accessAuth != types.ModeNone {
			userData.modeGiven = t.accessAuth
			updGiven = &userData.modeGiven
		}

		// This is a request to change access to whatever is currently available
		if modeWant == types.ModeNone {
			modeWant = userData.modeGiven
		}

		// Access actually changed
		if userData.modeWant != modeWant {
			userData.modeWant = modeWant
			updWant = &modeWant
		}

		// Save changes to DB
		if updWant != nil || updGiven != nil {
			update := map[string]interface{}{}
			// FIXME(gene): gorethink has a bug which causes ModeXYZ to be saved as a string, converting to int
			if updWant != nil {
				update["ModeWant"] = int(*updWant)
			}
			if updGiven != nil {
				update["ModeGiven"] = int(*updGiven)
			}
			if err := store.Subs.Update(t.name, sess.uid, update); err != nil {
				sess.queueOut(ErrUnknown(pktId, t.original, now))
				return err
			}
			//log.Printf("requestSub: topic %s updated SUB: %+#v", t.name, update)
		}

		// No transactions in RethinkDB, but two owners are better than none
		if ownerChange {
			//log.Printf("requestSub: topic %s owner change", t.name)

			userData = t.perUser[t.owner]
			userData.modeGiven = (userData.modeGiven & ^types.ModeOwner)
			userData.modeWant = (userData.modeWant & ^types.ModeOwner)
			if err := store.Subs.Update(t.name, t.owner,
				// FIXME(gene): gorethink has a bug which causes ModeXYZ to be saved as a string, converting to int
				map[string]interface{}{
					"ModeWant":  int(userData.modeWant),
					"ModeGiven": int(userData.modeGiven)}); err != nil {
				return err
			}
			t.perUser[t.owner] = userData
			t.owner = sess.uid
		}
	}

	t.perUser[sess.uid] = userData

	// If the user is (self)banned from topic, no further action is needed
	if modeWant.IsBanned() {
		t.evictUser(sess.uid, false, sess)
		// FIXME(gene): need to send a reply to user
		return errors.New("self-banned access to topic")
	} else if userData.modeGiven.IsBanned() {
		sess.queueOut(ErrPermissionDenied(pktId, t.original, now))
		return errors.New("topic access denied")
	}

	// Don't report existing subscription (no value);
	// Don't report a newly loaded Grp topic because it's announced later
	if !existingSub && (t.cat == types.TopicCat_P2P || !loaded) {
		t.presTopicSubscribed(sess.uid, sess)
	} else if existingSub {
		log.Println("pres not published: existing sub")
	} else {
		log.Println("pres not published: topic just loaded")
	}

	// If requested access mode different from given:
	if !userData.modeGiven.Check(modeWant) {
		// Send req to approve to topic managers
		for uid, pud := range t.perUser {
			if pud.modeGiven&pud.modeWant&types.ModeShare != 0 {
				h.route <- t.makeInvite(uid, sess.uid, sess.uid, userData.public,
					types.InvAppr, modeWant, userData.modeGiven, info)
			}
		}
		// Send info to requester
		h.route <- t.makeInvite(sess.uid, sess.uid, sess.uid, nil,
			types.InvUpd, modeWant, userData.modeGiven, t.public)
	}

	return nil
}

// approveSub processes a request to initiate an invite or approve a subscription request from another user:
// Handle these cases:
// A. Manager is inviting another user for the first time (no prior subscription)
// B. Manager is re-inviting another user (adjusting modeGiven, modeWant is still "N")
// C. Manager is changing modeGiven for another user, modeWant != "N"
func (t *Topic) approveSub(h *Hub, sess *Session, target types.Uid, set *MsgClientSet) error {
	now := time.Now().UTC().Round(time.Millisecond)

	log.Printf("approveSub, session uid=%s, target uid=%s", sess.uid.String(), target.String())

	// Check if requester actually has permission to manage sharing
	if userData, ok := t.perUser[sess.uid]; !ok || !(userData.modeGiven & userData.modeWant).IsManager() {
		sess.queueOut(ErrPermissionDenied(set.Id, t.original, now))
		return errors.New("topic access denied")
	}

	// Parse the access mode granted
	var explicitGiven bool
	var modeGiven types.AccessMode
	if set.Sub.Mode != "" {
		modeGiven.UnmarshalText([]byte(set.Sub.Mode))
		explicitGiven = true
	}

	// Make sure no one but the owner can do an ownership transfer
	if modeGiven.IsOwner() && t.owner != sess.uid {
		sess.queueOut(ErrPermissionDenied(set.Id, t.original, now))
		return errors.New("attempt to transfer ownership by non-owner")
	}

	var givenBefore types.AccessMode
	// Check if it's a new invite. If so, save it to database as a subscription.
	// Saved subscription does not mean the user is allowed to post/read
	userData, ok := t.perUser[target]
	if !ok {
		log.Print("approveSub: new request")

		if modeGiven == types.ModeNone {
			if t.accessAuth != types.ModeNone {
				// Request to use default access mode for the new subscriptions.
				modeGiven = t.accessAuth
			} else {
				sess.queueOut(ErrMalformed(set.Id, t.original, now))
				return errors.New("cannot invite without giving any access rights")
			}
		}

		// Add subscription to database
		sub := &types.Subscription{
			User:      target.String(),
			Topic:     t.name,
			ModeWant:  types.ModeNone,
			ModeGiven: modeGiven,
		}

		if err := store.Subs.Create(sub); err != nil {
			sess.queueOut(ErrUnknown(set.Id, t.original, now))
			return err
		}

		userData = perUserData{
			modeGiven: sub.ModeGiven,
			modeWant:  sub.ModeWant,
			private:   nil,
		}

		t.perUser[target] = userData

	} else {
		log.Print("approveSub: modifying existing sub")

		// Action on an existing subscription (re-invite or confirm/decline)
		givenBefore = userData.modeGiven

		// Request to re-send invite without changing the access mode
		if modeGiven == types.ModeNone && !explicitGiven {
			modeGiven = userData.modeGiven
		} else if modeGiven != userData.modeGiven {
			userData.modeGiven = modeGiven

			// Save changed value to database
			if err := store.Subs.Update(t.name, sess.uid,
				map[string]interface{}{"ModeGiven": modeGiven}); err != nil {
				return err
			}

			t.perUser[target] = userData
		}
	}

	// The user does not want to be bothered, no further action is needed
	if userData.modeWant.IsBanned() {
		sess.queueOut(ErrPermissionDenied(set.Id, t.original, now))
		return errors.New("used banned -- topic access denied")
	}

	// Handle the following cases:
	// * a ban of the user, modeGive.IsBanned = true,
	//	 let the user know that the access is gone
	// * regular invite: modeWant = "N", modeGiven > 0
	// * access rights update: old modeGiven != new modeGiven
<<<<<<< HEAD
	if !modeGiven.IsBanned() {
		if userData.modeWant == types.ModeNone {
			// (re-)Send the invite to target
			h.route <- t.makeInvite(target, target, sess.uid, nil, types.InvInvite, userData.modeWant, modeGiven,
				set.Sub.Info)
		} else if givenBefore != modeGiven {
			// Inform target that the access has changed
			h.route <- t.makeInvite(target, target, sess.uid, nil, types.InvInfo, userData.modeWant, modeGiven,
=======
	if modeGiven.IsBanned() {
		if givenBefore != modeGiven {
			h.route <- t.makeInvite(target, target, sess.uid, nil, types.InvDel, userData.modeWant, modeGiven,
>>>>>>> 1771bb1f
				set.Sub.Info)
		}
	} else if userData.modeWant == types.ModeNone {
		// (re-)Send the invite to target
		h.route <- t.makeInvite(target, target, sess.uid, nil, types.InvInv, userData.modeWant, modeGiven,
			set.Sub.Info)
	} else if givenBefore != modeGiven {
		// Inform target that the access has changed
		h.route <- t.makeInvite(target, target, sess.uid, nil, types.InvUpd, userData.modeWant, modeGiven,
			set.Sub.Info)
	}

	// Has anything actually changed?
	if givenBefore != modeGiven {
		// inform requester of the change made
		h.route <- t.makeInvite(sess.uid, target, sess.uid, nil, types.InvUpd, userData.modeWant, modeGiven,
			map[string]string{"before": givenBefore.String()})
	}

	return nil
}

// replyGetDesc is a response to a get.desc request on a topic, sent to just the session as a {meta} packet
func (t *Topic) replyGetDesc(sess *Session, id string, created bool, opts *MsgGetOpts) error {
	now := time.Now().UTC().Round(time.Millisecond)

	// Check if user requested modified data
	updatedOnly := (opts == nil || opts.IfModifiedSince == nil || opts.IfModifiedSince.Before(t.updated))

	desc := &MsgTopicDesc{CreatedAt: &t.created}
	if !t.updated.IsZero() {
		desc.UpdatedAt = &t.updated
	}

	pud, full := t.perUser[sess.uid]

	if updatedOnly {
		if t.public != nil {
			desc.Public = t.public
		} else if full {
			// p2p topic
			desc.Public = pud.public
		}
	}

	if t.cat == types.TopicCat_P2P {
		for uid, _ := range t.perUser {
			if uid.Compare(sess.uid) != 0 {
				desc.With = uid.UserId()
				break
			}
		}
	}

	// Request may come from a subscriber (full == true) or a stranger.
	// Give subscriber a fuller description than to a stranger
	if full {
		if pud.modeGiven&pud.modeWant&types.ModeShare != 0 {
			desc.DefaultAcs = &MsgDefaultAcsMode{
				Auth: t.accessAuth.String(),
				Anon: t.accessAnon.String()}
		}

		desc.Acs = &MsgAccessMode{
			Want:  pud.modeWant.String(),
			Given: pud.modeGiven.String(),
			Mode:  (pud.modeGiven & pud.modeWant).String()}

		if updatedOnly {
			desc.Private = pud.private
		}

		desc.SeqId = t.lastId
		// Make sure reported values are sane:
		// t.clearId <= pud.clearId <= t.readId <= t.recvId <= t.lastId
		desc.ClearId = max(pud.clearId, t.clearId)
		desc.ReadSeqId = max(pud.readId, desc.ClearId)
		desc.RecvSeqId = max(pud.recvId, pud.readId)

		// When a topic is first created, its name may change. Report the new name
		if created {
			desc.Name = t.name
		}
	}

	sess.queueOut(&ServerComMessage{
		Meta: &MsgServerMeta{
			Id:        id,
			Topic:     t.original,
			Desc:      desc,
			Timestamp: &now}})

	return nil
}

// replySetDesc updates topic metadata, saves it to DB,
// replies to the caller as {ctrl} message, generates {pres} update if necessary
func (t *Topic) replySetDesc(sess *Session, set *MsgClientSet) error {
	now := time.Now().UTC().Round(time.Millisecond)

	assignAccess := func(upd map[string]interface{}, mode *MsgDefaultAcsMode) error {
		if auth, anon, err := parseTopicAccess(mode, types.ModeInvalid, types.ModeInvalid); err != nil {
			return err
		} else if auth&types.ModeOwner != 0 || anon&types.ModeOwner != 0 {
			return errors.New("default 'O' access is not permitted")
		} else {
			access := make(map[string]interface{})
			if auth != types.ModeInvalid {
				access["Auth"] = auth
			}
			if anon != types.ModeInvalid {
				access["Anon"] = anon
			}
			if len(access) > 0 {
				upd["Access"] = access
			}
		}
		return nil
	}

	assignPubPriv := func(upd map[string]interface{}, what string, p interface{}) (changed bool) {
		if isNullValue(p) {
			if upd[what] != nil {
				upd[what] = nil
				changed = true
			}
		} else {
			upd[what] = p
			changed = true
		}
		return
	}

	updateCached := func(upd map[string]interface{}) {
		if tmp, ok := upd["Access"]; ok {
			access := tmp.(map[string]interface{})
			if auth, ok := access["Auth"]; ok {
				t.accessAuth = auth.(types.AccessMode)
			}
			if anon, ok := access["Anon"]; ok {
				t.accessAnon = anon.(types.AccessMode)
			}
		}
		if public, ok := upd["Public"]; ok {
			t.public = public
		}
	}

	var err error
	var sendPres bool

	user := make(map[string]interface{})
	topic := make(map[string]interface{})
	sub := make(map[string]interface{})
	if set.Desc != nil {
		if t.cat == types.TopicCat_Me {
			// Update current user
			if set.Desc.DefaultAcs != nil {
				err = assignAccess(user, set.Desc.DefaultAcs)
			}
			if set.Desc.Public != nil {
				sendPres = assignPubPriv(user, "Public", set.Desc.Public)
			}
		} else if t.cat == types.TopicCat_Fnd {
			// User's own tags are sent as fnd.public. Assign them to user.Tags
			if set.Desc.Public != nil {
				if src, ok := set.Desc.Public.([]string); ok && len(src) > 0 {
					tags := make([]string, 0, len(src))
					if filterTags(tags, src) > 0 {
						// No need to send presence update
						assignPubPriv(user, "Tags", tags)
						t.public = tags
					}
				}
			}
		} else if t.cat == types.TopicCat_Grp && t.owner == sess.uid {
			// Update current topic
			if set.Desc.DefaultAcs != nil {
				err = assignAccess(topic, set.Desc.DefaultAcs)
			}
			if set.Desc.Public != nil {
				sendPres = assignPubPriv(topic, "Public", set.Desc.Public)
			}
		}

		if err != nil {
			sess.queueOut(ErrMalformed(set.Id, set.Topic, now))
			return err
		}

		if set.Desc.Private != nil {
			assignPubPriv(sub, "Private", set.Desc.Private)
		}
	}

	var change int
	if len(user) > 0 {
		err = store.Users.Update(sess.uid, user)
		change++
	}
	if err == nil && len(topic) > 0 {
		err = store.Topics.Update(t.name, topic)
		change++
	}
	if err == nil && len(sub) > 0 {
		err = store.Subs.Update(t.name, sess.uid, sub)
		change++
	}

	if err != nil {
		sess.queueOut(ErrUnknown(set.Id, set.Topic, now))
		return err
	} else if change == 0 {
		sess.queueOut(ErrMalformed(set.Id, set.Topic, now))
		return errors.New("set generated no update to DB")
	}

	// Update values cached in the topic object
	if private, ok := sub["Private"]; ok {
		pud := t.perUser[sess.uid]
		pud.private = private
		t.perUser[sess.uid] = pud
	}
	if t.cat == types.TopicCat_Me {
		updateCached(user)
	} else if t.cat == types.TopicCat_Grp && t.owner == sess.uid {
		updateCached(topic)
	}

	if sendPres {
		t.presPubChange(sess.uid, "upd")
	}

	sess.queueOut(NoErr(set.Id, set.Topic, now))

	// TODO(gene) send pres update

	return nil
}

// replyGetSub is a response to a get.sub request on a topic - load a list of subscriptions/subscribers,
// send it just to the session as a {meta} packet
func (t *Topic) replyGetSub(sess *Session, id string, opts *MsgGetOpts) error {
	now := time.Now().UTC().Round(time.Millisecond)

	var subs []types.Subscription
	var err error
	var isManager bool

	if t.cat == types.TopicCat_Me {
		// Fetch user's subscriptions, with Topic.Public denormalized into subscription
		subs, err = store.Users.GetTopics(sess.uid)
		isManager = true
	} else if t.cat == types.TopicCat_Fnd {
		// Given a query provided in .private, fetch user's contacts
		if query, ok := t.perUser[sess.uid].private.([]interface{}); ok {
			if query != nil && len(query) > 0 {
				subs, err = store.Users.FindSubs(sess.uid, query)
			}
		}
	} else {
		// FIXME(gene): don't load subs from DB, use perUserData - it already contains subscriptions.
		subs, err = store.Topics.GetUsers(t.name)
		userData := t.perUser[sess.uid]
		isManager = userData.modeGiven.IsManager() && userData.modeWant.IsManager()
	}

	if err != nil {
		sess.queueOut(ErrUnknown(id, t.original, now))
		return err
	}

	var ifModified time.Time
	var limit int
	if opts != nil {
		if opts.IfModifiedSince != nil {
			ifModified = *opts.IfModifiedSince
		}
		limit = opts.Limit
	}

	if limit <= 0 {
		limit = 1024
	}

	meta := &MsgServerMeta{Id: id, Topic: t.original, Timestamp: &now}
	if subs != nil && len(subs) > 0 {
		meta.Sub = make([]MsgTopicSub, 0, len(subs))
		idx := 0
		for _, sub := range subs {
			if idx == limit {
				break
			}

			// Check if the requester has provided a cut off date for ts of pub & priv updates.
			sendPubPriv := ifModified.IsZero() || sub.UpdatedAt.After(ifModified)

			var mts MsgTopicSub
			uid := types.ParseUid(sub.User)
			var clearId int
			if t.cat == types.TopicCat_Me {
				// Skip subscriptions that the user does not care about
				if sub.ModeWant.IsZero() || sub.ModeWant.IsBanned() || sub.ModeGiven.IsBanned() {
					continue
				}

				// Reporting user's subscriptions to other topics
				mts.Topic = sub.Topic
				mts.SeqId = sub.GetSeqId()
				// Report whatever is the greatest - soft - or hard- deleted id
				clearId = max(sub.GetHardClearId(), sub.ClearId)
				mts.ClearId = clearId
				mts.With = sub.GetWith()
				if mts.With != "" {
					mts.Online = t.perSubs[mts.With].online
				} else {
					mts.Online = t.perSubs[sub.Topic].online
				}

				mts.UpdatedAt = &sub.UpdatedAt
				lastSeen := sub.GetLastSeen()
				if !lastSeen.IsZero() {
					mts.LastSeen = &MsgLastSeenInfo{
						When:      &lastSeen,
						UserAgent: sub.GetUserAgent()}
				}
			} else {
				// Skip subscriptions that the user does not care about
				if t.cat == types.TopicCat_Grp && !isManager &&
					(sub.ModeWant.IsZero() || sub.ModeWant.IsBanned() || sub.ModeGiven.IsBanned()) {
					continue
				}

				// Reporting subscribers to a group or a p2p topic
				mts.User = uid.UserId()
				clearId = max(t.clearId, sub.ClearId)
				if uid == sess.uid {
					// Report deleted messages for own subscriptions only
					mts.ClearId = clearId
				}
				if t.cat == types.TopicCat_Grp {
					pud := t.perUser[uid]
					mts.Online = pud.online > 0
				}
			}

			// Ensure sanity or ReadId and RecvId:
			mts.ReadSeqId = max(clearId, sub.ReadSeqId)
			mts.RecvSeqId = max(clearId, sub.RecvSeqId)
			mts.Acs.Mode = (sub.ModeGiven & sub.ModeWant).String()
			if isManager {
				mts.Acs.Want = sub.ModeWant.String()
				mts.Acs.Given = sub.ModeGiven.String()
			}

			// Returning public and private only if they have changed since ifModified
			if sendPubPriv {
				mts.Public = sub.GetPublic()
				// Reporting private only if it's user's own supscription or
				// a synthetic 'private' in 'find' topic where it's a list of tags matched on.
				if uid == sess.uid || t.cat == types.TopicCat_Fnd {
					mts.Private = sub.Private
				}
			}

			meta.Sub = append(meta.Sub, mts)
			idx++
		}
	}

	sess.queueOut(&ServerComMessage{Meta: meta})

	return nil
}

// replySetSub is a response to new subscription request or an update to a subscription {set.sub}:
// update topic metadata cache, save/update subs, reply to the caller as {ctrl} message, generate an invite
func (t *Topic) replySetSub(h *Hub, sess *Session, set *MsgClientSet) error {
	now := time.Now().UTC().Round(time.Millisecond)

	var uid types.Uid
	if uid = types.ParseUserId(set.Sub.User); uid.IsZero() && set.Sub.User != "" {
		// Invalid user ID
		sess.queueOut(ErrMalformed(set.Id, t.original, now))
		return errors.New("invalid user id")
	}

	// if set.User is not set, request is for the current user
	if uid.IsZero() {
		uid = sess.uid
	}

	var err error
	if uid == sess.uid {
		// Request new subscription or modify own subscription
		log.Println("requestSub")
		err = t.requestSub(h, sess, set.Id, set.Sub.Mode, set.Sub.Info, nil, false)
	} else {
		// Request to approve/change someone's subscription
		log.Println("approveSub")
		err = t.approveSub(h, sess, uid, set)
	}
	if err != nil {
		return err
	}

	resp := NoErr(set.Id, t.original, now)
	// Report resulting access mode.
	pud := t.perUser[uid]
	resp.Ctrl.Params = map[string]MsgAccessMode{"acs": {
		Given: pud.modeGiven.String(),
		Want:  pud.modeWant.String(),
		Mode:  (pud.modeGiven & pud.modeWant).String()}}
	sess.queueOut(resp)

	return nil
}

// replyGetData is a response to a get.data request - load a list of stored messages, send them to session as {data}
// response goes to a single session rather than all sessions in a topic
func (t *Topic) replyGetData(sess *Session, id string, req *MsgBrowseOpts) error {
	now := time.Now().UTC().Round(time.Millisecond)

	opts := msgOpts2storeOpts(req, t.perUser[sess.uid].clearId)

	messages, err := store.Messages.GetAll(t.name, sess.uid, opts)
	if err != nil {
		log.Println("topic: error loading topics ", err)
		sess.queueOut(ErrUnknown(id, t.original, now))
		return err
	}

	// Push the list of messages to the client as {data}.
	// Messages are sent in reverse order than fetched from DB to make it easier for
	// clients to process.
	if messages != nil {
		for i := len(messages) - 1; i >= 0; i-- {
			mm := messages[i]
			// Check if the message was soft-deleted for the current user
			if mm.DeletedAt != nil {
				continue
			}

			from := types.ParseUid(mm.From)
			msg := &ServerComMessage{Data: &MsgServerData{
				Topic:     t.original,
				SeqId:     mm.SeqId,
				From:      from.UserId(),
				Timestamp: mm.CreatedAt,
				Content:   mm.Content}}
			sess.queueOut(msg)

		}
	}

	return nil
}

// replyDelMsg deletes (soft or hard) messages in response to del.msg packet.
func (t *Topic) replyDelMsg(sess *Session, del *MsgClientDel) error {
	now := time.Now().UTC().Round(time.Millisecond)

	var err error
	var filteredList []int
	if del.Before > t.lastId || del.Before < 0 {
		err = errors.New("del.msg: invalid parameter 'before'")
	} else if del.Before == 0 {
		if del.SeqList == nil || len(del.SeqList) == 0 {
			err = errors.New("del.msg without parameters")
		} else {
			for _, seq := range del.SeqList {
				if seq > t.lastId && seq < 0 {
					err = errors.New("del.msg: invalid entry in list")
					break
				}
				if seq == 0 {
					continue
				}

				filteredList = append(filteredList, seq)
				if len(filteredList) == MAX_SEQ_COUNT {
					break
				}
			}

			if len(filteredList) == 0 {
				err = errors.New("del.msg: no valid entries in list")
			}
		}
	}

	if err != nil {
		sess.queueOut(ErrMalformed(del.Id, t.original, now))
		return err
	}

	pud := t.perUser[sess.uid]
	if pud.modeGiven&pud.modeWant&types.ModeDelete == 0 {
		// User cannot hard-delete messages, silently switching to soft-deleting
		del.Hard = false
	}

	if del.Before > 0 {
		// Make sure user has not deleted the messages already
		if (del.Before <= t.clearId) || (!del.Hard && del.Before <= pud.clearId) {
			sess.queueOut(InfoNoAction(del.Id, t.original, now))
			return nil
		}

		err = store.Messages.Delete(t.name, sess.uid, del.Hard, del.Before)
	} else {
		// del.List != nil

		err = store.Messages.DeleteList(t.name, sess.uid, del.Hard, filteredList)
	}

	if err != nil {
		sess.queueOut(ErrUnknown(del.Id, t.original, now))
		return err
	}

	if del.Before > 0 {
		if del.Hard {
			t.lastId = t.lastId
			t.clearId = del.Before

			// Broadcast the change
			t.presPubMessageDel(sess, t.clearId)
		} else {
			pud.clearId = del.Before
			if pud.readId < pud.clearId {
				pud.readId = pud.clearId
			}
			if pud.recvId < pud.readId {
				pud.recvId = pud.readId
			}
			t.perUser[sess.uid] = pud
		}

		// Notify user's other sessions
		t.presPubMessageCount(sess, nil, pud.clearId, 0, 0)
	} else {
		t.presPubMessageCount(sess, filteredList, 0, 0, 0)
	}

	sess.queueOut(NoErr(del.Id, t.original, now))

	return nil
}

// 1. Checks if the requester is the owner. If so:
// 1.2 Evict all sessions
// 1.3 Ask hub to unregister self
// 1.4 Exit the run() loop
// 2. If requester is not the owner:
// 2.1 If this is a p2p topic:
// 2.1.1 Check if the other sbscription still exists, if so, treat request as {leave unreg=true}
// 2.1.2 If the other subscription does not exist, delete topic
// 2.2 If this is not a p2p topic, treat it as {leave unreg=true}
func (t *Topic) replyDelTopic(h *Hub, sess *Session, del *MsgClientDel) error {
	if t.owner != sess.uid {
		// Cases 2.1.1 and 2.2
		if t.cat != types.TopicCat_P2P || len(t.perUser) > 1 {
			log.Println("delTopic: not owner, just unsubscribing")
			return t.replyLeaveUnsub(h, sess, del.Id, t.original)
		}
	}

	log.Println("delTopic: owner or last p2p subscription, evicting all sessions")
	t.evictAll()

	log.Println("delTopic: owner, requesting topic removal from hub")
	h.unreg <- &topicUnreg{
		topic: t.name,
		sess:  sess,
		msg:   del,
		del:   true}

	return nil
}

func (t *Topic) replyDelSub(h *Hub, sess *Session, del *MsgClientDel) error {
	now := time.Now().UTC().Round(time.Millisecond)
	var err error

	uid := types.ParseUserId(del.User)

	pud := t.perUser[sess.uid]
	if !(pud.modeGiven & pud.modeWant).IsManager() {
		err = errors.New("del.sub: permission denied")
	} else if uid.IsZero() || uid == sess.uid {
		err = errors.New("del.sub: cannot delete self-subscription")
	}

	if err != nil {
		sess.queueOut(ErrPermissionDenied(del.Id, t.original, now))
		return err
	}

	pud, ok := t.perUser[uid]
	if !ok {
		sess.queueOut(ErrUserNotFound(del.Id, t.original, now))
		return errors.New("del.sub: user not found")
	}

	// Check if the user being ejected is the owner.
	if (pud.modeGiven & pud.modeWant).IsOwner() {
		err = errors.New("del.sub: cannot evict topic owner")
	} else if pud.modeWant.IsBanned() {
		// If the user banned the topic, subscription should not be deleted. Otherwise user may be re-invited
		// which defeats the purpose of banning.
		err = errors.New("del.sub: cannot delete banned subscription")
	}

	if err != nil {
		sess.queueOut(ErrPermissionDenied(del.Id, t.original, now))
		return err
	}

	// Delete user's subscription from the database
	if err := store.Subs.Delete(t.name, uid); err != nil {
		sess.queueOut(ErrUnknown(del.Id, t.original, now))

		return err
	}

	t.evictUser(uid, true, nil)

	// Announce to the user that the subscription was terminated
	h.route <- t.makeInvite(uid, uid, sess.uid, nil, types.InvDel, types.ModeNone, types.ModeNone, nil)

	return nil
}

func (t *Topic) replyLeaveUnsub(h *Hub, sess *Session, id, topic string) error {
	now := time.Now().UTC().Round(time.Millisecond)

	// Delete user's subscription from the database
	if err := store.Subs.Delete(t.name, sess.uid); err != nil {
		if id != "" {
			sess.queueOut(ErrUnknown(id, topic, now))
		}

		return err
	}

	// Evict all user's sessions and clear cached data
	t.evictUser(sess.uid, true, sess)

	if id != "" {
		sess.queueOut(NoErr(id, topic, now))
	}

	return nil
}

// Create a data message with an invite:
// notify - user whio will receive the message
// target - user who access rights are being changed
// from  - user who sent the request
// act - what's being done - request or an approval or a request
// mpodeWant, modeGiven - requested or granted access permissions
func (t *Topic) makeInvite(notify, target, from types.Uid, public interface{}, act types.InviteAction, modeWant,
	modeGiven types.AccessMode, info interface{}) *ServerComMessage {

	// FIXME(gene): this is a workaround for gorethink's broken way of marshalling json.
	// The data message will be saved to DB.
	inv, err := json.Marshal(MsgInvitation{
		Topic:  t.name,
		User:   target.UserId(),
		Public: public,
		Action: act.String(),
		Acs: MsgAccessMode{
			Want:  modeWant.String(),
			Given: modeGiven.String(),
			Mode:  (modeWant & modeGiven).String()},
		Info: info})
	if err != nil {
		log.Println(err)
	}
	converted := map[string]interface{}{}
	err = json.Unmarshal(inv, &converted)
	if err != nil {
		log.Println(err)
	}
	// endof workaround

	msg := &ServerComMessage{Data: &MsgServerData{
		Topic:     "me",
		From:      from.UserId(),
		Timestamp: time.Now().UTC().Round(time.Millisecond),
		Content:   converted}, rcptto: notify.UserId()}
	log.Printf("Invite generated: %#+v", msg.Data)
	return msg
}

// evictUser evicts given user's sessions from the topic and clears user's cached data, if requested
func (t *Topic) evictUser(uid types.Uid, unsub bool, ignore *Session) {
	now := time.Now().UTC().Round(time.Millisecond)
	note := NoErrEvicted("", t.original, now)

	// First notify topic subscribers that the user has left the topic
	if t.cat == types.TopicCat_Grp {
		log.Println("del: announcing GRP")
		if unsub {
			t.presPubChange(uid, "unsub")
			t.presTopicGone(uid)
		} else {
			t.presPubChange(uid, "off")
		}
	} else if t.cat == types.TopicCat_P2P && unsub {
		log.Println("del: announcing P2P")
		t.presTopicGone(uid)
	} else {
		log.Println("del: not announcing", t.cat, unsub)
	}

	// Second - detach user from topic
	if unsub {
		// Delete per-user data
		delete(t.perUser, uid)
	} else {
		// Clear online status
		pud := t.perUser[uid]
		pud.online = 0
		t.perUser[uid] = pud
	}

	// Detach all user's sessions
	for sess, _ := range t.sessions {
		if sess.uid == uid {
			delete(t.sessions, sess)
			sess.detach <- t.name
			if sess != ignore {
				sess.queueOut(note)
			}
		}
	}
}

func (t *Topic) makePushReceipt(data *MsgServerData) *pushReceipt {
	idx := make(map[types.Uid]int, len(t.perUser))
	receipt := push.Receipt{
		To: make([]push.PushTo, len(t.perUser)),
		Payload: push.Payload{
			Topic:     data.Topic,
			From:      data.From,
			Timestamp: data.Timestamp,
			SeqId:     data.SeqId,
			Content:   data.Content}}

	i := 0
	for uid, _ := range t.perUser {
		receipt.To[i].User = uid
		idx[uid] = i
		i++
	}

	return &pushReceipt{rcpt: &receipt, uidMap: idx}
}

// evictAll disconnects all sessions from the topic
func (t *Topic) evictAll() {
	note := NoErrEvicted("", t.original, time.Now().UTC().Round(time.Millisecond))
	for sess, _ := range t.sessions {
		delete(t.sessions, sess)
		sess.detach <- t.name
		sess.queueOut(note)
	}
}

func (t *Topic) mostRecentSession() *Session {
	var sess *Session
	var latest time.Time
	for s, _ := range t.sessions {
		if s.lastAction.After(latest) {
			sess = s
			latest = s.lastAction
		}
	}
	return sess
}

// Takes get.data parameters and ClearID, returns database query parameters
func msgOpts2storeOpts(req *MsgBrowseOpts, clearId int) *types.BrowseOpt {
	var opts *types.BrowseOpt
	if req != nil || clearId > 0 {
		opts = &types.BrowseOpt{}
		if req != nil {
			opts.Limit = req.Limit
			opts.Since = req.Since
			opts.Before = req.Before
		}
		if clearId > opts.Since {
			// ClearId deletes mesages upto and including the value itself. Since shows message starting
			// with the value itself, thus must add 1 to make sure the last deleted message is not shown.
			opts.Since = clearId + 1
		}
	}
	return opts
}

func isNullValue(i interface{}) bool {
	// Del control character
	const CLEAR_VALUE = "\u2421"
	if str, ok := i.(string); ok {
		return str == CLEAR_VALUE
	}
	return false
}

func topicCat(name string) types.TopicCat {
	return types.GetTopicCat(name)
}

// Generate random string as a name of the group topic
func genTopicName() string {
	return "grp" + store.GetUidString()
}<|MERGE_RESOLUTION|>--- conflicted
+++ resolved
@@ -471,11 +471,7 @@
 
 				var action types.InviteAction
 				if pud.modeWant == types.ModeNone {
-<<<<<<< HEAD
-					action = types.InvInvite
-=======
 					action = types.InvInv
->>>>>>> 1771bb1f
 				} else {
 					action = types.InvUpd
 				}
@@ -900,20 +896,9 @@
 	//	 let the user know that the access is gone
 	// * regular invite: modeWant = "N", modeGiven > 0
 	// * access rights update: old modeGiven != new modeGiven
-<<<<<<< HEAD
-	if !modeGiven.IsBanned() {
-		if userData.modeWant == types.ModeNone {
-			// (re-)Send the invite to target
-			h.route <- t.makeInvite(target, target, sess.uid, nil, types.InvInvite, userData.modeWant, modeGiven,
-				set.Sub.Info)
-		} else if givenBefore != modeGiven {
-			// Inform target that the access has changed
-			h.route <- t.makeInvite(target, target, sess.uid, nil, types.InvInfo, userData.modeWant, modeGiven,
-=======
 	if modeGiven.IsBanned() {
 		if givenBefore != modeGiven {
 			h.route <- t.makeInvite(target, target, sess.uid, nil, types.InvDel, userData.modeWant, modeGiven,
->>>>>>> 1771bb1f
 				set.Sub.Info)
 		}
 	} else if userData.modeWant == types.ModeNone {
