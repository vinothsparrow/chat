--- conflicted
+++ resolved
@@ -7,11 +7,7 @@
 Generated `Go` code is included. For a sample `Python` implementation of a client see [tn-cli](../tn-cli/). 
 For a partial plugin implementation see [chatbot](../chatbot/).
 
-<<<<<<< HEAD
-If you want to make changes, you have to install protobuffers tool chain and gRPC. To generate `Go` bindings add the following line to your code and run `go generate` (your actual path to `/pbx` may be different):
-=======
 If you want to make changes, you have to install protobuffers tool chain and gRPC. To generate `Go` bindings add the following comment to your code and run `go generate` (your actual path to `/pbx` may be different):
->>>>>>> 5b9a8294
 
 ```
 //go:generate protoc --proto_path=../pbx --go_out=plugins=grpc:../pbx ../pbx/model.proto
